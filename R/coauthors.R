--- conflicted
+++ resolved
@@ -61,18 +61,12 @@
             grep("Sort by ", final_network$coauthors)),]  # remove false entries containing "Sort by *" 
     final_network$author <- stringr::str_to_title(final_network$author)
     final_network$coauthors <- stringr::str_to_title(final_network$coauthors)
-<<<<<<< HEAD
-    
     if(n_deep == 0) {
         final_network <- final_network[final_network$coauthors %in% final_network$author,]
     }
-    final_network[c("author", "coauthors")]
-
-=======
     res <- final_network[c("author", "coauthors")]
     res <- res[!res$coauthors %in% c("Sort By Year", "Sort By Title", "Sort By Citations"), ]
     return(res)
->>>>>>> b501fe20
 }
 
 

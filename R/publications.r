--- conflicted
+++ resolved
@@ -1,14 +1,23 @@
 ##' Gets the publications for a scholar
 ##'
-##' Gets the publications of a scholar.
-
+##' Gets the publications of a specified scholar.
+##'
 ##' @param id a character string specifying the Google Scholar ID.  If
 ##' multiple IDs are specified, only the publications of the first
 ##' scholar will be retrieved.
-##' @param cstart an integer specifying the first article to start counting.
-##' this should not be changed if expecting to get all article. Needed only for recursive search.
-##' in Google Scholar's result page. 
-##' @return a data frame listing the publications and their details
+##' @param cstart an integer specifying the first article to start
+##' counting.  To get all publications for an author, omit this
+##' parameter.
+##' @details Google uses two id codes to uniquely reference a
+##' publication.  The results of this method includes \code{id} which
+##' can be used to link to a publication's full citation history
+##' (i.e. if you click on the number of citations in the main scholar
+##' profile page), and \code{pubid} which links to the details of the
+##' publication (i.e. if you click on the title of the publication in
+##' the main scholar profile page.)
+##' @return a data frame listing the publications and their details.
+##' These include the publication title, author, journal, number,
+##' cites, year, and two id codes (see details).
 ##' @import stringr plyr R.cache XML
 ##' @export
 get_publications <- function(id, cstart = 0) {
@@ -40,10 +49,11 @@
       author <- xmlValue(td[[3]])
 
       ## Citation info
-<<<<<<< HEAD
       src <- l[[2]][[1]]
       if(!is.null(src)){
-        cited_by <- as.numeric(xmlValue(src))
+        cited_by <- suppressWarnings(as.numeric(xmlValue(src)))
+        ## NA citations mean 0 citations
+        cited_by <- ifelse(is.na(cited_by), 0, cited_by)
         s <- xmlAttrs(src)[[2]]
         doc_id <- strsplit(s, "cites=")[[1]][2]
       } else {
@@ -51,10 +61,6 @@
         doc_id <- ""
       }
 
-=======
-      ## NA citations mean 0 citations
-      cited_by <- ifelse(is.na(as.numeric(xmlValue(l[[2]][[1]]))), 0, as.numeric(xmlValue(l[[2]][[1]])))
->>>>>>> e90bd0e6
       year <- as.numeric(xmlValue(l[[4]]))
 
       ## Parse the source information
@@ -73,31 +79,30 @@
 
       ## Clean up the number part
       numbers <- str_trim(str_sub(src, first_digit+1, str_length(src)))
-<<<<<<< HEAD
 
-      return(data.frame(title=title, author=author, journal=journals, number=numbers, cites=cited_by, year=year, id=doc_id))
-=======
-      
-      return(data.frame(title=title, author=author, journal=journals, number=numbers, cites=cited_by, year=year, pubid=pubid))
->>>>>>> e90bd0e6
+      return(data.frame(title=title, author=author, journal=journals, number=numbers, cites=cited_by, year=year, id=doc_id, pubid=pubid))
+
     }
 
     tmp <- lapply(cites, parse_cites)
     data <- ldply(tmp)
 
-    ## Not all the characters UTF-8 are correctly capture (for some reason). 
-    ## Those here are the ones I've found so far...
-    data <- as.data.frame(lapply(data,function(x) if(is.character(x)|is.factor(x)) gsub("\xc1","Á",x) else x))
-    data <- as.data.frame(lapply(data,function(x) if(is.character(x)|is.factor(x)) gsub(" ","-",x) else x))
-    data <- as.data.frame(lapply(data,function(x) if(is.character(x)|is.factor(x)) gsub("\u0096","-",x) else x))
+    ## @jaumebonet reports that not all the UTF-8 characters are
+    ## captured correctly.  I haven't been able to reproduce this on
+    ## my (Windows) machine, so have commented this out for now.
+    ##    data <- as.data.frame(lapply(data,function(x) if(is.character(x)|is.factor(x)) gsub("\xc1","Á",x) else x))
+    ##    data <- as.data.frame(lapply(data,function(x) if(is.character(x)|is.factor(x)) gsub(" ","-",x) else x))
+    ##    data <- as.data.frame(lapply(data,function(x) if(is.character(x)|is.factor(x)) gsub("\u0096","-",x) else x))
 
-    ## Check if we've reached a multiple of 100 articles. Might need to search the next page
+    ## Check if we've reached a multiple of 100 articles. Might need
+    ## to search the next page
     if (nrow(data) > 0 && nrow(data)%%100 == 0) {
       data <- rbind(data, get_publications(id, nrow(data)))
     }
-    ## Save it after everything has been retrieved. (no recursivity left)
+    
+    ## Save it after everything has been retrieved.
     if (cstart == 0) {
-      # saveCache(data, key=list(id))
+      saveCache(data, key=list(id))
     }
   }
   
